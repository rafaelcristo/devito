import numpy as np
import pytest

from conftest import skipif
from devito import (Grid, Constant, Function, TimeFunction, SparseFunction,
                    SparseTimeFunction, Dimension, ConditionalDimension,
<<<<<<< HEAD
                    SubDimension, Eq, Inc, Operator, norm, inner, configuration)
from devito.data import LEFT, RIGHT
from devito.ir.iet import Call, Conditional, Iteration, FindNodes
from devito.mpi import MPI, copy, sendrecv, update_halo

=======
                    SubDimension, Eq, Inc, Operator, norm, inner)
from devito.ir.iet import Call, Conditional, Iteration, FindNodes
from devito.mpi import MPI, copy, sendrecv, update_halo
from devito.types import LEFT, RIGHT
>>>>>>> 53bf802a
from examples.seismic.acoustic import acoustic_setup

pytestmark = skipif(['yask', 'ops', 'nompi'])


class TestDistributor(object):

    @pytest.mark.parallel(nprocs=[2, 4])
    def test_partitioning(self):
        grid = Grid(shape=(15, 15))
        f = Function(name='f', grid=grid)

        distributor = grid.distributor
        expected = {  # nprocs -> [(rank0 shape), (rank1 shape), ...]
            2: [(15, 8), (15, 7)],
            4: [(8, 8), (8, 7), (7, 8), (7, 7)]
        }
        assert f.shape == expected[distributor.nprocs][distributor.myrank]

    @pytest.mark.parallel(nprocs=[2, 4])
    def test_partitioning_fewer_dims(self):
        """Test domain decomposition for Functions defined over a strict subset
        of grid-decomposed dimensions."""
        size_x, size_y = 16, 16
        grid = Grid(shape=(size_x, size_y))
        x, y = grid.dimensions

        # A function with fewer dimensions that in `grid`
        f = Function(name='f', grid=grid, dimensions=(y,), shape=(size_y,))

        distributor = grid.distributor
        expected = {  # nprocs -> [(rank0 shape), (rank1 shape), ...]
            2: [(8,), (8,)],
            4: [(8,), (8,), (8,), (8,)]
        }
        assert f.shape == expected[distributor.nprocs][distributor.myrank]

    @pytest.mark.parallel(nprocs=[2, 4])
    def test_ctypes_neighbours(self):
        grid = Grid(shape=(4, 4))
        distributor = grid.distributor

        PN = MPI.PROC_NULL
        attrs = ['xleft', 'xright', 'yleft', 'yright']
        expected = {  # nprocs -> [(rank0 xleft xright ...), (rank1 xleft ...), ...]
            2: [(PN, PN, PN, 1), (PN, PN, 0, PN)],
            4: [(PN, 2, PN, 1), (PN, 3, 0, PN), (0, PN, PN, 3), (1, PN, 2, PN)]
        }

        mapper = dict(zip(attrs, expected[distributor.nprocs][distributor.myrank]))
        obj = distributor._obj_neighbours
        assert all(getattr(obj.value._obj, k) == v for k, v in mapper.items())


class TestFunction(object):

    @pytest.mark.parallel(nprocs=9)
    def test_neighborhood_2d(self):
        grid = Grid(shape=(3, 3))
        x, y = grid.dimensions

        distributor = grid.distributor
        # Rank map:
        # ---------------y
        # | 0 | 1 | 2 |
        # -------------
        # | 3 | 4 | 5 |
        # -------------
        # | 6 | 7 | 8 |
        # -------------
        # |
        # x
        expected = {
            0: {x: {LEFT: MPI.PROC_NULL, RIGHT: 3}, y: {LEFT: MPI.PROC_NULL, RIGHT: 1}},
            1: {x: {LEFT: MPI.PROC_NULL, RIGHT: 4}, y: {LEFT: 0, RIGHT: 2}},
            2: {x: {LEFT: MPI.PROC_NULL, RIGHT: 5}, y: {LEFT: 1, RIGHT: MPI.PROC_NULL}},
            3: {x: {LEFT: 0, RIGHT: 6}, y: {LEFT: MPI.PROC_NULL, RIGHT: 4}},
            4: {x: {LEFT: 1, RIGHT: 7}, y: {LEFT: 3, RIGHT: 5}},
            5: {x: {LEFT: 2, RIGHT: 8}, y: {LEFT: 4, RIGHT: MPI.PROC_NULL}},
            6: {x: {LEFT: 3, RIGHT: MPI.PROC_NULL}, y: {LEFT: MPI.PROC_NULL, RIGHT: 7}},
            7: {x: {LEFT: 4, RIGHT: MPI.PROC_NULL}, y: {LEFT: 6, RIGHT: 8}},
            8: {x: {LEFT: 5, RIGHT: MPI.PROC_NULL}, y: {LEFT: 7, RIGHT: MPI.PROC_NULL}},
        }
        assert expected[distributor.myrank] == distributor.neighbours

    @pytest.mark.parallel(nprocs=2)
    def test_halo_exchange_bilateral(self):
        """
        Test halo exchange between two processes organised in a 1x2 cartesian grid.

        The initial ``data_with_inhalo`` looks like:

               rank0           rank1
            0 0 0 0 0 0     0 0 0 0 0 0
            0 1 1 1 1 0     0 2 2 2 2 0
            0 1 1 1 1 0     0 2 2 2 2 0
            0 1 1 1 1 0     0 2 2 2 2 0
            0 1 1 1 1 0     0 2 2 2 2 0
            0 0 0 0 0 0     0 0 0 0 0 0

        After the halo exchange, the following is expected and tested for:

               rank0           rank1
            0 0 0 0 0 0     0 0 0 0 0 0
            0 1 1 1 1 2     1 2 2 2 2 0
            0 1 1 1 1 2     1 2 2 2 2 0
            0 1 1 1 1 2     1 2 2 2 2 0
            0 1 1 1 1 2     1 2 2 2 2 0
            0 0 0 0 0 0     0 0 0 0 0 0
        """
        grid = Grid(shape=(12, 12))
        x, y = grid.dimensions

        f = Function(name='f', grid=grid)
        f.data[:] = grid.distributor.myrank + 1

        # Now trigger a halo exchange...
        f.data_with_halo   # noqa

        glb_pos_map = grid.distributor.glb_pos_map
        if LEFT in glb_pos_map[y]:
            assert np.all(f._data_ro_with_inhalo[1:-1, -1] == 2.)
            assert np.all(f._data_ro_with_inhalo[:, 0] == 0.)
        else:
            assert np.all(f._data_ro_with_inhalo[1:-1, 0] == 1.)
            assert np.all(f._data_ro_with_inhalo[:, -1] == 0.)
        assert np.all(f._data_ro_with_inhalo[0] == 0.)
        assert np.all(f._data_ro_with_inhalo[-1] == 0.)

    @pytest.mark.parallel(nprocs=2)
    def test_halo_exchange_bilateral_asymmetric(self):
        """
        Test halo exchange between two processes organised in a 1x2 cartesian grid.

        In this test, the size of left and right halo regions are different.

        The initial ``data_with_inhalo`` looks like:

               rank0           rank1
            0 0 0 0 0 0 0     0 0 0 0 0 0 0
            0 0 0 0 0 0 0     0 0 0 0 0 0 0
            0 0 1 1 1 1 0     0 0 2 2 2 2 0
            0 0 1 1 1 1 0     0 0 2 2 2 2 0
            0 0 1 1 1 1 0     0 0 2 2 2 2 0
            0 0 1 1 1 1 0     0 0 2 2 2 2 0
            0 0 0 0 0 0 0     0 0 0 0 0 0 0

        After the halo exchange, the following is expected and tested for:

               rank0           rank1
            0 0 0 0 0 0 0     0 0 0 0 0 0 0
            0 0 0 0 0 0 0     0 0 0 0 0 0 0
            0 0 1 1 1 1 2     1 1 2 2 2 2 0
            0 0 1 1 1 1 2     1 1 2 2 2 2 0
            0 0 1 1 1 1 2     1 1 2 2 2 2 0
            0 0 1 1 1 1 2     1 1 2 2 2 2 0
            0 0 0 0 0 0 0     0 0 0 0 0 0 0
        """
        grid = Grid(shape=(12, 12))
        x, y = grid.dimensions

        f = Function(name='f', grid=grid, space_order=(1, 2, 1))
        f.data[:] = grid.distributor.myrank + 1

        # Now trigger a halo exchange...
        f.data_with_halo   # noqa

        glb_pos_map = grid.distributor.glb_pos_map
        if LEFT in glb_pos_map[y]:
            assert np.all(f._data_ro_with_inhalo[2:-1, -1] == 2.)
            assert np.all(f._data_ro_with_inhalo[:, 0:2] == 0.)
        else:
            assert np.all(f._data_ro_with_inhalo[2:-1, 0:2] == 1.)
            assert np.all(f._data_ro_with_inhalo[:, -1] == 0.)
        assert np.all(f._data_ro_with_inhalo[0:2] == 0.)
        assert np.all(f._data_ro_with_inhalo[-1] == 0.)

    @pytest.mark.parallel(nprocs=4)
    def test_halo_exchange_quadrilateral(self):
        """
        Test halo exchange between four processes organised in a 2x2 cartesian grid.

        The initial ``data_with_inhalo`` looks like:

               rank0           rank1
            0 0 0 0 0 0     0 0 0 0 0 0
            0 1 1 1 1 0     0 2 2 2 2 0
            0 1 1 1 1 0     0 2 2 2 2 0
            0 1 1 1 1 0     0 2 2 2 2 0
            0 1 1 1 1 0     0 2 2 2 2 0
            0 0 0 0 0 0     0 0 0 0 0 0

               rank2           rank3
            0 0 0 0 0 0     0 0 0 0 0 0
            0 3 3 3 3 0     0 4 4 4 4 0
            0 3 3 3 3 0     0 4 4 4 4 0
            0 3 3 3 3 0     0 4 4 4 4 0
            0 3 3 3 3 0     0 4 4 4 4 0
            0 0 0 0 0 0     0 0 0 0 0 0

        After the halo exchange, the following is expected and tested for:

               rank0           rank1
            0 0 0 0 0 0     0 0 0 0 0 0
            0 1 1 1 1 2     1 2 2 2 2 0
            0 1 1 1 1 2     1 2 2 2 2 0
            0 1 1 1 1 2     1 2 2 2 2 0
            0 1 1 1 1 2     1 2 2 2 2 0
            0 3 3 3 3 4     3 4 4 4 4 0

               rank2           rank3
            0 1 1 1 1 2     1 2 2 2 2 0
            0 3 3 3 3 4     3 4 4 4 4 0
            0 3 3 3 3 4     3 4 4 4 4 0
            0 3 3 3 3 4     3 4 4 4 4 0
            0 3 3 3 3 4     3 4 4 4 4 0
            0 0 0 0 0 0     0 0 0 0 0 0
        """
        grid = Grid(shape=(12, 12))
        x, y = grid.dimensions

        f = Function(name='f', grid=grid)
        f.data[:] = grid.distributor.myrank + 1

        # Now trigger a halo exchange...
        f.data_with_halo   # noqa

        glb_pos_map = grid.distributor.glb_pos_map
        if LEFT in glb_pos_map[x] and LEFT in glb_pos_map[y]:
            assert np.all(f._data_ro_with_inhalo[0] == 0.)
            assert np.all(f._data_ro_with_inhalo[:, 0] == 0.)
            assert np.all(f._data_ro_with_inhalo[1:-1, -1] == 2.)
            assert np.all(f._data_ro_with_inhalo[-1, 1:-1] == 3.)
            assert f._data_ro_with_inhalo[-1, -1] == 4.
        elif LEFT in glb_pos_map[x] and RIGHT in glb_pos_map[y]:
            assert np.all(f._data_ro_with_inhalo[0] == 0.)
            assert np.all(f._data_ro_with_inhalo[:, -1] == 0.)
            assert np.all(f._data_ro_with_inhalo[1:-1, 0] == 1.)
            assert np.all(f._data_ro_with_inhalo[-1, 1:-1] == 4.)
            assert f._data_ro_with_inhalo[-1, 0] == 3.
        elif RIGHT in glb_pos_map[x] and LEFT in glb_pos_map[y]:
            assert np.all(f._data_ro_with_inhalo[-1] == 0.)
            assert np.all(f._data_ro_with_inhalo[:, 0] == 0.)
            assert np.all(f._data_ro_with_inhalo[1:-1, -1] == 4.)
            assert np.all(f._data_ro_with_inhalo[0, 1:-1] == 1.)
            assert f._data_ro_with_inhalo[0, -1] == 2.
        else:
            assert np.all(f._data_ro_with_inhalo[-1] == 0.)
            assert np.all(f._data_ro_with_inhalo[:, -1] == 0.)
            assert np.all(f._data_ro_with_inhalo[1:-1, 0] == 3.)
            assert np.all(f._data_ro_with_inhalo[0, 1:-1] == 2.)
            assert f._data_ro_with_inhalo[0, 0] == 1.

    @pytest.mark.parallel(nprocs=4)
    @pytest.mark.parametrize('shape,expected', [
        ((15, 15), [((0, 8), (0, 8)), ((0, 8), (8, 15)),
                    ((8, 15), (0, 8)), ((8, 15), (8, 15))]),
    ])
    def test_local_indices(self, shape, expected):
        grid = Grid(shape=shape)
        f = Function(name='f', grid=grid)

        assert all(i == slice(*j)
                   for i, j in zip(f.local_indices, expected[grid.distributor.myrank]))


class TestCodeGeneration(object):

    def test_iet_copy(self):
        grid = Grid(shape=(4, 4))
        t = grid.stepping_dim

        f = TimeFunction(name='f', grid=grid)

        iet = copy(f, [t])
        assert str(iet.parameters) == """\
(buf(buf_x, buf_y), buf_x_size, buf_y_size, f(t, x, y), otime, ox, oy)"""
        assert """\
  for (int x = 0; x <= buf_x_size - 1; x += 1)
  {
    for (int y = 0; y <= buf_y_size - 1; y += 1)
    {
      buf[x][y] = f[otime][x + ox][y + oy];
    }
  }""" in str(iet)

    def test_iet_sendrecv(self):
        grid = Grid(shape=(4, 4))
        t = grid.stepping_dim

        f = TimeFunction(name='f', grid=grid)

        iet = sendrecv(f, [t])
        assert str(iet.parameters) == """\
(f(t, x, y), buf_x_size, buf_y_size, ogtime, ogx, ogy, ostime, osx, osy,\
 fromrank, torank, comm)"""
        assert str(iet.body[0]) == """\
float (*bufs)[buf_y_size];
float (*bufg)[buf_y_size];
posix_memalign((void**)&bufs, 64, sizeof(float[buf_x_size][buf_y_size]));
posix_memalign((void**)&bufg, 64, sizeof(float[buf_x_size][buf_y_size]));
MPI_Request rrecv;
MPI_Request rsend;
MPI_Status srecv;
MPI_Irecv((float *)bufs,buf_x_size*buf_y_size,MPI_FLOAT,fromrank,13,comm,&rrecv);
gather_f((float *)bufg,buf_x_size,buf_y_size,f_vec,ogtime,ogx,ogy);
MPI_Isend((float *)bufg,buf_x_size*buf_y_size,MPI_FLOAT,torank,13,comm,&rsend);
MPI_Wait(&rsend,MPI_STATUS_IGNORE);
MPI_Wait(&rrecv,&srecv);
if (fromrank != MPI_PROC_NULL)
{
  scatter_f((float *)bufs,buf_x_size,buf_y_size,f_vec,ostime,osx,osy);
}
free(bufs);
free(bufg);"""

    @pytest.mark.parallel(nprocs=1)
    def test_iet_update_halo(self):
        grid = Grid(shape=(4, 4))
        t = grid.stepping_dim

        f = TimeFunction(name='f', grid=grid)

        iet = update_halo(f, [t])
        assert str(iet.parameters) == """\
(f(t, x, y), mxl, mxr, myl, myr, comm, nb, otime)"""
        assert str(iet.body[0]) == """\
if (mxl)
{
  sendrecv_f(f_vec,f_vec->hsize[3],f_vec->npsize[2],otime,f_vec->oofs[2],\
f_vec->hofs[4],otime,f_vec->hofs[3],f_vec->hofs[4],nb->xright,nb->xleft,comm);
}
if (mxr)
{
  sendrecv_f(f_vec,f_vec->hsize[2],f_vec->npsize[2],otime,f_vec->oofs[3],\
f_vec->hofs[4],otime,f_vec->hofs[2],f_vec->hofs[4],nb->xleft,nb->xright,comm);
}
if (myl)
{
  sendrecv_f(f_vec,f_vec->npsize[1],f_vec->hsize[5],otime,f_vec->hofs[2],\
f_vec->oofs[4],otime,f_vec->hofs[2],f_vec->hofs[5],nb->yright,nb->yleft,comm);
}
if (myr)
{
  sendrecv_f(f_vec,f_vec->npsize[1],f_vec->hsize[4],otime,f_vec->hofs[2],\
f_vec->oofs[5],otime,f_vec->hofs[2],f_vec->hofs[4],nb->yleft,nb->yright,comm);
}"""


class TestSparseFunction(object):

    @pytest.mark.parallel(nprocs=4)
    @pytest.mark.parametrize('coords', [
        ((1., 1.), (1., 3.), (3., 1.), (3., 3.)),
    ])
    def test_ownership(self, coords):
        """Given a sparse point ``p`` with known coordinates, this test checks
        that the MPI rank owning ``p`` is retrieved correctly."""
        grid = Grid(shape=(4, 4), extent=(4.0, 4.0))

        sf = SparseFunction(name='sf', grid=grid, npoint=4, coordinates=coords)

        # The domain decomposition is so that the i-th MPI rank gets exactly one
        # sparse point `p` and, incidentally, `p` is logically owned by `i`
        assert len(sf.gridpoints) == 1
        assert all(grid.distributor.glb_to_rank(i) == grid.distributor.myrank
                   for i in sf.gridpoints)

    @pytest.mark.parallel(nprocs=4)
    @pytest.mark.parametrize('coords,expected', [
        ([(0.5, 0.5), (1.5, 2.5), (1.5, 1.5), (2.5, 1.5)], [[0.], [1.], [2.], [3.]]),
    ])
    def test_local_indices(self, coords, expected):
        grid = Grid(shape=(4, 4), extent=(3.0, 3.0))

        data = np.array([0., 1., 2., 3.])
        coords = np.array(coords)
        sf = SparseFunction(name='sf', grid=grid, npoint=len(coords))

        # Each of the 4 MPI ranks get one (randomly chosen) sparse point
        assert sf.npoint == 1

        sf.coordinates.data[:] = coords
        sf.data[:] = data

        expected = np.array(expected[grid.distributor.myrank])
        assert np.all(sf.data == expected)

    @pytest.mark.parallel(nprocs=4)
    def test_scatter_gather(self):
        """
        Test scattering and gathering of sparse data from and to a single MPI rank.

        The initial data distribution (A, B, C, and D are generic values) looks like:

               rank0           rank1           rank2           rank3
                [D]             [C]             [B]             [A]

        Logically (i.e., given point coordinates and domain decomposition), A belongs
        to rank0, B belongs to rank1, etc. Thus, after scattering, the data distribution
        is expected to be:

               rank0           rank1           rank2           rank3
                [A]             [B]             [C]             [D]

        Then, locally on each rank, a trivial *2 multiplication is performed:

               rank0           rank1           rank2           rank3
               [A*2]           [B*2]           [C*2]           [D*2]

        Finally, we gather the data values and we get:

               rank0           rank1           rank2           rank3
               [D*2]           [C*2]           [B*2]           [A*2]
        """
        grid = Grid(shape=(4, 4), extent=(4.0, 4.0))

        # Initialization
        data = np.array([3, 2, 1, 0])
        coords = np.array([(3., 3.), (3., 1.), (1., 3.), (1., 1.)])
        sf = SparseFunction(name='sf', grid=grid, npoint=len(coords), coordinates=coords)
        sf.data[:] = data

        # Scatter
        loc_data = sf._dist_scatter()[sf]
        assert len(loc_data) == 1
        assert loc_data[0] == grid.distributor.myrank

        # Do some local computation
        loc_data = loc_data*2

        # Gather
        sf._dist_gather(loc_data)
        assert len(sf.data) == 1
        assert np.all(sf.data == data[sf.local_indices]*2)


class TestOperatorSimple(object):

    @pytest.mark.parallel(nprocs=[2, 4, 8, 16, 32])
    def test_trivial_eq_1d(self):
        grid = Grid(shape=(32,))
        x = grid.dimensions[0]
        t = grid.stepping_dim

        f = TimeFunction(name='f', grid=grid)
        f.data_with_halo[:] = 1.

        op = Operator(Eq(f.forward, f[t, x-1] + f[t, x+1] + 1))
        op.apply(time=1)

        assert np.all(f.data_ro_domain[1] == 3.)
        if f.grid.distributor.myrank == 0:
            assert f.data_ro_domain[0, 0] == 5.
            assert np.all(f.data_ro_domain[0, 1:] == 7.)
        elif f.grid.distributor.myrank == f.grid.distributor.nprocs - 1:
            assert f.data_ro_domain[0, -1] == 5.
            assert np.all(f.data_ro_domain[0, :-1] == 7.)
        else:
            assert np.all(f.data_ro_domain[0] == 7.)

    @pytest.mark.parallel(nprocs=2)
    def test_trivial_eq_1d_save(self):
        grid = Grid(shape=(32,))
        x = grid.dimensions[0]
        time = grid.time_dim

        f = TimeFunction(name='f', grid=grid, save=5)
        f.data_with_halo[:] = 1.

        op = Operator(Eq(f.forward, f[time, x-1] + f[time, x+1] + 1))
        op.apply()

        time_M = op._prepare_arguments()['time_M']

        assert np.all(f.data_ro_domain[1] == 3.)
        glb_pos_map = f.grid.distributor.glb_pos_map
        if LEFT in glb_pos_map[x]:
            assert np.all(f.data_ro_domain[-1, time_M:] == 31.)
        else:
            assert np.all(f.data_ro_domain[-1, :-time_M] == 31.)

    @pytest.mark.parallel(nprocs=4)
    def test_trivial_eq_2d(self):
        grid = Grid(shape=(8, 8,))
        x, y = grid.dimensions
        t = grid.stepping_dim

        f = TimeFunction(name='f', grid=grid, space_order=1)
        f.data_with_halo[:] = 1.

        eqn = Eq(f.forward, f[t, x-1, y] + f[t, x+1, y] + f[t, x, y-1] + f[t, x, y+1])
        op = Operator(eqn)
        op.apply(time=1)

        # Expected computed values
        corner, side, interior = 10., 13., 16.

        glb_pos_map = f.grid.distributor.glb_pos_map
        assert np.all(f.data_ro_domain[0, 1:-1, 1:-1] == interior)
        if LEFT in glb_pos_map[x] and LEFT in glb_pos_map[y]:
            assert f.data_ro_domain[0, 0, 0] == corner
            assert np.all(f.data_ro_domain[0, 1:, :1] == side)
            assert np.all(f.data_ro_domain[0, :1, 1:] == side)
        elif LEFT in glb_pos_map[x] and RIGHT in glb_pos_map[y]:
            assert f.data_ro_domain[0, 0, -1] == corner
            assert np.all(f.data_ro_domain[0, :1, :-1] == side)
            assert np.all(f.data_ro_domain[0, 1:, -1:] == side)
        elif RIGHT in glb_pos_map[x] and LEFT in glb_pos_map[y]:
            assert f.data_ro_domain[0, -1, 0] == corner
            assert np.all(f.data_ro_domain[0, -1:, 1:] == side)
            assert np.all(f.data_ro_domain[0, :-1, :1] == side)
        else:
            assert f.data_ro_domain[0, -1, -1] == corner
            assert np.all(f.data_ro_domain[0, :-1, -1:] == side)
            assert np.all(f.data_ro_domain[0, -1:, :-1] == side)

    @pytest.mark.parallel(nprocs=4)
    def test_multiple_eqs_funcs(self):
        grid = Grid(shape=(12,))
        x = grid.dimensions[0]
        t = grid.stepping_dim

        f = TimeFunction(name='f', grid=grid)
        f.data_with_halo[:] = 0.
        g = TimeFunction(name='g', grid=grid)
        g.data_with_halo[:] = 0.

        op = Operator([Eq(f.forward, f[t, x+1] + g[t, x-1] + 1),
                       Eq(g.forward, f[t, x-1] + g[t, x+1] + 1)])
        op.apply(time=1)

        assert np.all(f.data_ro_domain[1] == 1.)
        if f.grid.distributor.myrank == 0:
            assert f.data_ro_domain[0, 0] == 2.
            assert np.all(f.data_ro_domain[0, 1:] == 3.)
        elif f.grid.distributor.myrank == f.grid.distributor.nprocs - 1:
            assert f.data_ro_domain[0, -1] == 2.
            assert np.all(f.data_ro_domain[0, :-1] == 3.)
        else:
            assert np.all(f.data_ro_domain[0] == 3.)

        # Also check that there are no redundant halo exchanges. Here, only
        # two are expected before the `x` Iteration, one for `f` and one for `g`
        calls = FindNodes(Call).visit(op)
        assert len(calls) == 2

    def test_nostencil_implies_nohaloupdate(self):
        grid = Grid(shape=(12,))

        f = TimeFunction(name='f', grid=grid)
        g = Function(name='g', grid=grid)

        op = Operator([Eq(f.forward, f + 1.),
                       Eq(g, f + 1.)])

        calls = FindNodes(Call).visit(op)
        assert len(calls) == 0

    @pytest.mark.parallel(nprocs=1)
    def test_avoid_redundant_haloupdate(self):
        grid = Grid(shape=(12,))
        x = grid.dimensions[0]
        t = grid.stepping_dim

        i = Dimension(name='i')
        j = Dimension(name='j')

        f = TimeFunction(name='f', grid=grid)
        g = Function(name='g', grid=grid)

        op = Operator([Eq(f.forward, f[t, x-1] + f[t, x+1] + 1.),
                       Inc(f[t+1, i], 1.),  # no halo update as it's an Inc
                       Eq(g, f[t, j] + 1)])  # access `f` at `t`, not `t+1`!

        calls = FindNodes(Call).visit(op)
        assert len(calls) == 1

    @pytest.mark.parallel(nprocs=1)
    def test_avoid_haloupdate_if_distr_but_sequential(self):
        grid = Grid(shape=(12,))
        x = grid.dimensions[0]
        t = grid.stepping_dim

        f = TimeFunction(name='f', grid=grid)

        # There is an anti-dependence between the first and second Eqs, so
        # the compiler places them in different x-loops. However, none of the
        # two loops should be preceded by a halo exchange, though for different
        # reasons:
        # * the equation in the first loop has no stencil
        # * the equation in the second loop is inherently sequential, so the
        #   compiler should be sufficiently smart to see that there is no point
        #   in adding a halo exchange
        op = Operator([Eq(f, f + 1),
                       Eq(f, f[t, x-1] + f[t, x+1] + 1.)])

        iterations = FindNodes(Iteration).visit(op)
        assert len(iterations) == 3
        calls = FindNodes(Call).visit(op)
        assert len(calls) == 0

    @pytest.mark.parallel(nprocs=1)
    def test_stencil_nowrite_implies_haloupdate_anyway(self):
        grid = Grid(shape=(12,))
        x = grid.dimensions[0]
        t = grid.stepping_dim

        f = TimeFunction(name='f', grid=grid)
        g = Function(name='g', grid=grid)

        # It does a halo update, even though there's no data dependence,
        # because when the halo updates are placed, the compiler conservatively
        # assumes there might have been another equation writing to `f` before.
        op = Operator(Eq(g, f[t, x-1] + f[t, x+1] + 1.))

        calls = FindNodes(Call).visit(op)
        assert len(calls) == 1

    @pytest.mark.parallel(nprocs=2)
    def test_redo_haloupdate_due_to_antidep(self):
        grid = Grid(shape=(12,))
        x = grid.dimensions[0]
        t = grid.stepping_dim

        f = TimeFunction(name='f', grid=grid)
        g = TimeFunction(name='g', grid=grid)

        op = Operator([Eq(f.forward, f[t, x-1] + f[t, x+1] + 1.),
                       Eq(g.forward, f[t+1, x-1] + f[t+1, x+1] + g)])
        op.apply(time=0)

        calls = FindNodes(Call).visit(op)
        assert len(calls) == 2

        assert np.all(f.data_ro_domain[1] == 1.)
        glb_pos_map = f.grid.distributor.glb_pos_map
        if LEFT in glb_pos_map[x]:
            assert np.all(g.data_ro_domain[1, 1:] == 2.)
        else:
            assert np.all(g.data_ro_domain[1, :-1] == 2.)

    def test_haloupdate_not_requried(self):
        grid = Grid(shape=(4, 4))
        u = TimeFunction(name='u', grid=grid, space_order=4, time_order=2, save=None)
        v = TimeFunction(name='v', grid=grid, space_order=0, time_order=0, save=5)
        g = Function(name='g', grid=grid, space_order=0)
        i = Function(name='i', grid=grid, space_order=0)

        shift = Constant(name='shift', dtype=np.int32)

        step = Eq(u.forward, u - u.backward + 1)
        g_inc = Inc(g, u * v.subs(grid.time_dim, grid.time_dim - shift))
        i_inc = Inc(i, (v*v).subs(grid.time_dim, grid.time_dim - shift))

        op = Operator([step, g_inc, i_inc])

        # No stencil in the expressions, so no halo update required!
        calls = FindNodes(Call).visit(op)
        assert len(calls) == 0

    @pytest.mark.parallel(nprocs=2)
    def test_reapply_with_different_functions(self):
        grid1 = Grid(shape=(30, 30, 30))
        f1 = Function(name='f', grid=grid1, space_order=4)

        op = Operator(Eq(f1, 1.))
        op.apply()

        grid2 = Grid(shape=(40, 40, 40))
        f2 = Function(name='f', grid=grid2, space_order=4)

        # Re-application
        op.apply(f=f2)

        assert np.all(f1.data == 1.)
        assert np.all(f2.data == 1.)


class TestOperatorAdvanced(object):

    @pytest.mark.parallel(nprocs=[4])
    def test_injection_wodup(self):
        """
        Test injection operator when the sparse points don't need to be replicated
        ("wodup" -> w/o duplication) over multiple MPI ranks.
        """
        grid = Grid(shape=(4, 4), extent=(3.0, 3.0))

        f = Function(name='f', grid=grid, space_order=0)
        f.data[:] = 0.
        coords = np.array([(0.5, 0.5), (0.5, 2.5), (2.5, 0.5), (2.5, 2.5)])
        sf = SparseFunction(name='sf', grid=grid, npoint=len(coords), coordinates=coords)
        sf.data[:] = 4.

        # This is the situation at this point
        # O is a grid point
        # * is a sparse point
        #
        # O --- O --- O --- O
        # |  *  |     |  *  |
        # O --- O --- O --- O
        # |     |     |     |
        # O --- O --- O --- O
        # |  *  |     |  *  |
        # O --- O --- O --- O

        op = Operator(sf.inject(field=f, expr=sf + 1))
        op.apply()

        assert np.all(f.data == 1.25)

    @pytest.mark.parallel(nprocs=4)
    def test_injection_wodup_wtime(self):
        """
        Just like ``test_injection_wodup``, but using a SparseTimeFunction
        instead of a SparseFunction. Hence, the data scattering/gathering now
        has to correctly pack/unpack multidimensional arrays.
        """
        grid = Grid(shape=(4, 4), extent=(3.0, 3.0))

        save = 3
        f = TimeFunction(name='f', grid=grid, save=save, space_order=0)
        f.data[:] = 0.
        coords = np.array([(0.5, 0.5), (0.5, 2.5), (2.5, 0.5), (2.5, 2.5)])
        sf = SparseTimeFunction(name='sf', grid=grid, nt=save,
                                npoint=len(coords), coordinates=coords)
        sf.data[0, :] = 4.
        sf.data[1, :] = 8.
        sf.data[2, :] = 12.

        op = Operator(sf.inject(field=f, expr=sf + 1))
        op.apply()

        assert np.all(f.data[0] == 1.25)
        assert np.all(f.data[1] == 2.25)
        assert np.all(f.data[2] == 3.25)

    @pytest.mark.parallel(nprocs=[4])
    def test_injection_dup(self):
        """
        Test injection operator when the sparse points are replicated over
        multiple MPI ranks.
        """
        grid = Grid(shape=(4, 4), extent=(3.0, 3.0))
        x, y = grid.dimensions

        f = Function(name='f', grid=grid)
        f.data[:] = 0.
        coords = [(0.5, 0.5), (1.5, 2.5), (1.5, 1.5), (2.5, 1.5)]
        sf = SparseFunction(name='sf', grid=grid, npoint=len(coords), coordinates=coords)
        sf.data[:] = 4.

        # Global view (left) and local view (right, after domain decomposition)
        # O is a grid point
        # x is a halo point
        # A, B, C, D are sparse points
        #                               Rank0           Rank1
        # O --- O --- O --- O           O --- O --- x   x --- O --- O
        # |  A  |     |     |           |  A  |     |   |     |     |
        # O --- O --- O --- O           O --- O --- x   x --- O --- O
        # |     |  C  |  B  |     -->   |     |  C  |   |  C  |  B  |
        # O --- O --- O --- O           x --- x --- x   x --- x --- x
        # |     |  D  |     |           Rank2           Rank3
        # O --- O --- O --- O           x --- x --- x   x --- x --- x
        #                               |     |  C  |   |  C  |  B  |
        #                               O --- O --- x   x --- O --- O
        #                               |     |  D  |   |  D  |     |
        #                               O --- O --- x   x --- O --- O
        #
        # Expected `f.data` (global view)
        #
        # 1.25 --- 1.25 --- 0.00 --- 0.00
        #  |        |        |        |
        # 1.25 --- 2.50 --- 2.50 --- 1.25
        #  |        |        |        |
        # 0.00 --- 2.50 --- 3.75 --- 1.25
        #  |        |        |        |
        # 0.00 --- 1.25 --- 1.25 --- 0.00

        op = Operator(sf.inject(field=f, expr=sf + 1))
        op.apply()

        glb_pos_map = grid.distributor.glb_pos_map
        if LEFT in glb_pos_map[x] and LEFT in glb_pos_map[y]:  # rank0
            assert np.all(f.data_ro_domain == [[1.25, 1.25], [1.25, 2.5]])
        elif LEFT in glb_pos_map[x] and RIGHT in glb_pos_map[y]:  # rank1
            assert np.all(f.data_ro_domain == [[0., 0.], [2.5, 1.25]])
        elif RIGHT in glb_pos_map[x] and LEFT in glb_pos_map[y]:
            assert np.all(f.data_ro_domain == [[0., 2.5], [0., 1.25]])
        elif RIGHT in glb_pos_map[x] and RIGHT in glb_pos_map[y]:
            assert np.all(f.data_ro_domain == [[3.75, 1.25], [1.25, 0.]])

    @pytest.mark.parallel(nprocs=[4])
    def test_interpolation_wodup(self):
        grid = Grid(shape=(4, 4), extent=(3.0, 3.0))

        f = Function(name='f', grid=grid, space_order=0)
        f.data[:] = 4.
        coords = [(0.5, 0.5), (0.5, 2.5), (2.5, 0.5), (2.5, 2.5)]
        sf = SparseFunction(name='sf', grid=grid, npoint=len(coords), coordinates=coords)
        sf.data[:] = 0.

        # This is the situation at this point
        # O is a grid point
        # * is a sparse point
        #
        # O --- O --- O --- O
        # |  *  |     |  *  |
        # O --- O --- O --- O
        # |     |     |     |
        # O --- O --- O --- O
        # |  *  |     |  *  |
        # O --- O --- O --- O

        op = Operator(sf.interpolate(expr=f))
        op.apply()

        assert np.all(sf.data == 4.)

    @pytest.mark.parallel(nprocs=[4])
    def test_interpolation_dup(self):
        """
        Test interpolation operator when the sparse points are replicated over
        multiple MPI ranks.
        """
        grid = Grid(shape=(4, 4), extent=(3.0, 3.0))
        x, y = grid.dimensions

        # Init Function+data
        f = Function(name='f', grid=grid)
        f.data[:] = np.array([[1, 1, 1, 1], [2, 2, 2, 2], [3, 3, 3, 3], [4, 4, 4, 4]])
        coords = np.array([(0.5, 0.5), (1.5, 2.5), (1.5, 1.5), (2.5, 1.5)])
        sf = SparseFunction(name='sf', grid=grid, npoint=len(coords), coordinates=coords)
        sf.data[:] = 0.

        # Global view (left) and local view (right, after domain decomposition)
        # O is a grid point
        # x is a halo point
        # A, B, C, D are sparse points
        #                               Rank0           Rank1
        # O --- O --- O --- O           O --- O --- x   x --- O --- O
        # |  A  |     |     |           |  A  |     |   |     |     |
        # O --- O --- O --- O           O --- O --- x   x --- O --- O
        # |     |  C  |  B  |     -->   |     |  C  |   |  C  |  B  |
        # O --- O --- O --- O           x --- x --- x   x --- x --- x
        # |     |  D  |     |           Rank2           Rank3
        # O --- O --- O --- O           x --- x --- x   x --- x --- x
        #                               |     |  C  |   |  C  |  B  |
        #                               O --- O --- x   x --- O --- O
        #                               |     |  D  |   |  D  |     |
        #                               O --- O --- x   x --- O --- O
        #
        # The initial `f.data` is (global view)
        #
        # 1. --- 1. --- 1. --- 1.
        # |      |      |      |
        # 2. --- 2. --- 2. --- 2.
        # |      |      |      |
        # 3. --- 3. --- 3. --- 3.
        # |      |      |      |
        # 4. --- 4. --- 4. --- 4.
        #
        # Expected `sf.data` (global view)
        #
        # 1.5 --- 2.5 --- 2.5 --- 3.5

        op = Operator(sf.interpolate(expr=f))
        op.apply()

        assert np.all(sf.data == [1.5, 2.5, 2.5, 3.5][grid.distributor.myrank])

    @pytest.mark.parallel(nprocs=2)
    def test_subsampling(self):
        grid = Grid(shape=(40,))
        x = grid.dimensions[0]
        t = grid.stepping_dim
        time = grid.time_dim

        nt = 9

        f = TimeFunction(name='f', grid=grid)
        f.data_with_halo[:] = 1.

        # Setup subsampled function
        factor = 4
        nsamples = (nt+factor-1)//factor
        times = ConditionalDimension('t_sub', parent=time, factor=factor)
        fsave = TimeFunction(name='fsave', grid=grid, save=nsamples, time_dim=times)

        eqns = [Eq(f.forward, f[t, x-1] + f[t, x+1]), Eq(fsave, f)]
        op = Operator(eqns)
        op.apply(time=nt-1)

        assert np.all(f.data_ro_domain[0] == fsave.data_ro_domain[nsamples-1])
        glb_pos_map = f.grid.distributor.glb_pos_map
        if LEFT in glb_pos_map[x]:
            assert np.all(fsave.data_ro_domain[nsamples-1, nt-1:] == 256.)
        else:
            assert np.all(fsave.data_ro_domain[nsamples-1, :-(nt-1)] == 256.)

        # Also check there are no redundant halo exchanges
        calls = FindNodes(Call).visit(op)
        assert len(calls) == 1
        # In particular, there is no need for a halo exchange within the conditional
        conditional = FindNodes(Conditional).visit(op)
        assert len(conditional) == 1
        assert len(FindNodes(Call).visit(conditional[0])) == 0

    @pytest.mark.parallel(nprocs=2)
    def test_arguments_subrange(self):
        """
        Test op.apply when a subrange is specified for a distributed dimension.
        """
        grid = Grid(shape=(16,))
        x = grid.dimensions[0]

        f = TimeFunction(name='f', grid=grid)

        op = Operator(Eq(f.forward, f + 1.))
        op.apply(time=0, x_m=4, x_M=11)

        glb_pos_map = f.grid.distributor.glb_pos_map
        if LEFT in glb_pos_map[x]:
            assert np.all(f.data_ro_domain[1, :4] == 0.)
            assert np.all(f.data_ro_domain[1, 4:] == 1.)
        else:
            assert np.all(f.data_ro_domain[1, :-4] == 1.)
            assert np.all(f.data_ro_domain[1, -4:] == 0.)

    @pytest.mark.parallel(nprocs=2)
    def test_bcs_basic(self):
        """
        Test MPI in presence of boundary condition loops. Here, no halo exchange
        is expected (as there is no stencil in the computed expression) but we
        check that:

            * the left BC loop is computed by the leftmost rank only
            * the right BC loop is computed by the rightmost rank only
        """
        grid = Grid(shape=(20,))
        x = grid.dimensions[0]
        t = grid.stepping_dim

        thickness = 4

        u = TimeFunction(name='u', grid=grid, time_order=1)

        xleft = SubDimension.left(name='xleft', parent=x, thickness=thickness)
        xi = SubDimension.middle(name='xi', parent=x,
                                 thickness_left=thickness, thickness_right=thickness)
        xright = SubDimension.right(name='xright', parent=x, thickness=thickness)

        t_in_centre = Eq(u[t+1, xi], 1)
        leftbc = Eq(u[t+1, xleft], u[t+1, xleft+1] + 1)
        rightbc = Eq(u[t+1, xright], u[t+1, xright-1] + 1)

        op = Operator([t_in_centre, leftbc, rightbc])

        op.apply(time_m=1, time_M=1)

        glb_pos_map = u.grid.distributor.glb_pos_map
        if LEFT in glb_pos_map[x]:
            assert np.all(u.data_ro_domain[0, thickness:] == 1.)
            assert np.all(u.data_ro_domain[0, :thickness] == range(thickness+1, 1, -1))
        else:
            assert np.all(u.data_ro_domain[0, :-thickness] == 1.)
            assert np.all(u.data_ro_domain[0, -thickness:] == range(2, thickness+2))

    @pytest.mark.parallel(nprocs=2)
    def test_interior_w_stencil(self):
        grid = Grid(shape=(10,))
        x = grid.dimensions[0]
        t = grid.stepping_dim

        u = TimeFunction(name='u', grid=grid)

        op = Operator(Eq(u.forward, u[t, x-1] + u[t, x+1] + 1, subdomain=grid.interior))
        op.apply(time=1)

        glb_pos_map = u.grid.distributor.glb_pos_map
        if LEFT in glb_pos_map[x]:
            assert np.all(u.data_ro_domain[0, 1] == 2.)
            assert np.all(u.data_ro_domain[0, 2:] == 3.)
        else:
            assert np.all(u.data_ro_domain[0, -2] == 2.)
            assert np.all(u.data_ro_domain[0, :-2] == 3.)

    @pytest.mark.parallel(nprocs=4)
    def test_misc_dims(self):
        """
        Test MPI in presence of Functions with mixed distributed/replicated
        Dimensions, with only a strict subset of the Grid dimensions used.
        """
        dx = Dimension(name='dx')
        grid = Grid(shape=(4, 4))
        x, y = grid.dimensions
        glb_pos_map = grid.distributor.glb_pos_map
        time = grid.time_dim

        u = TimeFunction(name='u', grid=grid, time_order=1, space_order=2, save=4)
        c = Function(name='c', grid=grid, dimensions=(x, dx), shape=(4, 5))

        step = Eq(u.forward, (
            u[time, x-2, y] * c[x, 0]
            + u[time, x-1, y] * c[x, 1]
            + u[time, x, y] * c[x, 2]
            + u[time, x+1, y] * c[x, 3]
            + u[time, x+2, y] * c[x, 4]))

        for i in range(4):
            c.data[i, 0] = 1.0+i
            c.data[i, 1] = 1.0+i
            c.data[i, 2] = 3.0+i
            c.data[i, 3] = 6.0+i
            c.data[i, 4] = 5.0+i

        u.data[:] = 0.0
        u.data[0, 2, :] = 2.0

        op = Operator(step)

        op(time_m=0, time_M=0)

        if LEFT in glb_pos_map[x]:
            assert(np.all(u.data[1, 0, :] == 10.0))
            assert(np.all(u.data[1, 1, :] == 14.0))
        else:
            assert(np.all(u.data[1, 2, :] == 10.0))
            assert(np.all(u.data[1, 3, :] == 8.0))

    @pytest.mark.parallel(nprocs=9)
    def test_nontrivial_operator(self):
        """
        Test MPI in a non-trivial scenario: ::

            * 9 processes logically organised in a 3x3 cartesian grid (as opposed to
              most tests in this module, which only use 2 or 4 processed);
            * star-like stencil expression;
            * non-trivial Higdon-like BCs;
            * simultaneous presence of TimeFunction(grid), Function(grid), and
              Function(dimensions)
        """
        size_x, size_y = 9, 9
        tkn = 2

        # Grid and Dimensions
        grid = Grid(shape=(size_x, size_y,))
        x, y = grid.dimensions
        t = grid.stepping_dim

        # SubDimensions to implement BCs
        xl, yl = [SubDimension.left('%sl' % d.name, d, tkn) for d in [x, y]]
        xi, yi = [SubDimension.middle('%si' % d.name, d, tkn, tkn) for d in [x, y]]
        xr, yr = [SubDimension.right('%sr' % d.name, d, tkn) for d in [x, y]]

        # Functions
        u = TimeFunction(name='f', grid=grid)
        m = Function(name='m', grid=grid)
        c = Function(name='c', grid=grid, dimensions=(x,), shape=(size_x,))

        # Data initialization
        u.data_with_halo[:] = 0.
        m.data_with_halo[:] = 1.
        c.data_with_halo[:] = 0.

        # Equations
        c_init = Eq(c, 1.)
        eqn = Eq(u[t+1, xi, yi], u[t, xi, yi] + m[xi, yi] + c[xi] + 1.)
        bc_left = Eq(u[t+1, xl, yi], u[t+1, xl+1, yi] + 1.)
        bc_right = Eq(u[t+1, xr, yi], u[t+1, xr-1, yi] + 1.)
        bc_top = Eq(u[t+1, xi, yl], u[t+1, xi, yl+1] + 1.)
        bc_bottom = Eq(u[t+1, xi, yr], u[t+1, xi, yr-1] + 1.)

        op = Operator([c_init, eqn, bc_left, bc_right, bc_top, bc_bottom])
        op.apply(time=0)

        # Expected (global view):
        # 0 0 5 5 5 5 5 0 0
        # 0 0 4 4 4 4 4 0 0
        # 5 4 3 3 3 3 3 4 5
        # 5 4 3 3 3 3 3 4 5
        # 5 4 3 3 3 3 3 4 5
        # 5 4 3 3 3 3 3 4 5
        # 0 0 4 4 4 4 4 0 0
        # 0 0 5 5 5 5 5 0 0

        assert np.all(u.data_ro_domain[0] == 0)  # The write occures at t=1

        glb_pos_map = u.grid.distributor.glb_pos_map
        # Check cornes
        if LEFT in glb_pos_map[x] and LEFT in glb_pos_map[y]:
            assert np.all(u.data_ro_domain[1] == [[0, 0, 5], [0, 0, 4], [5, 4, 3]])
        elif LEFT in glb_pos_map[x] and RIGHT in glb_pos_map[y]:
            assert np.all(u.data_ro_domain[1] == [[5, 0, 0], [4, 0, 0], [3, 4, 5]])
        elif RIGHT in glb_pos_map[x] and LEFT in glb_pos_map[y]:
            assert np.all(u.data_ro_domain[1] == [[5, 4, 3], [0, 0, 4], [0, 0, 5]])
        elif RIGHT in glb_pos_map[x] and RIGHT in glb_pos_map[y]:
            assert np.all(u.data_ro_domain[1] == [[3, 4, 5], [4, 0, 0], [5, 0, 0]])
        # Check sides
        if not glb_pos_map[x] and LEFT in glb_pos_map[y]:
            assert np.all(u.data_ro_domain[1] == [[5, 4, 3], [5, 4, 3], [5, 4, 3]])
        elif not glb_pos_map[x] and RIGHT in glb_pos_map[y]:
            assert np.all(u.data_ro_domain[1] == [[3, 4, 5], [3, 4, 5], [3, 4, 5]])
        elif LEFT in glb_pos_map[x] and not glb_pos_map[y]:
            assert np.all(u.data_ro_domain[1] == [[5, 5, 5], [4, 4, 4], [3, 3, 3]])
        elif RIGHT in glb_pos_map[x] and not glb_pos_map[y]:
            assert np.all(u.data_ro_domain[1] == [[3, 3, 3], [4, 4, 4], [5, 5, 5]])
        # Check center
        if not glb_pos_map[x] and not glb_pos_map[y]:
            assert np.all(u.data_ro_domain[1] == 3)


class TestIsotropicAcoustic(object):

    """
    Test the isotropic acoustic wave equation with MPI.
    """

    @pytest.mark.parametrize('shape,kernel,space_order,nbpml,save,Eu,Erec,Ev,Esrca', [
        ((60, ), 'OT2', 4, 10, False, 385.853, 12937.250, 63818503.321, 101159204.362),
        ((60, 70), 'OT2', 8, 10, False, 351.217, 867.420, 405805.482, 239444.952),
        ((60, 70, 80), 'OT2', 12, 10, False, 153.122, 205.902, 27484.635, 11736.917)
    ])
    @pytest.mark.parallel(nprocs=[4, 8])
    def test_adjoint_F(self, shape, kernel, space_order, nbpml, save,
                       Eu, Erec, Ev, Esrca):
        """
        Unlike `test_adjoint_F` in test_adjoint.py, here we explicitly check the norms
        of all Operator-evaluated Functions. The numbers we check against are derived
        "manually" from sequential runs of test_adjoint::test_adjoint_F
        """
        tn = 500.  # Final time
        nrec = 130  # Number of receivers

        # Create solver from preset
        solver = acoustic_setup(shape=shape, spacing=[15. for _ in shape], kernel=kernel,
                                nbpml=nbpml, tn=tn, space_order=space_order, nrec=nrec,
                                preset='layers-isotropic', dtype=np.float64)
        # Run forward operator
        rec, u, _ = solver.forward(save=save)

        assert np.isclose(norm(u), Eu, rtol=Eu*1.e-8)
        assert np.isclose(norm(rec), Erec, rtol=Erec*1.e-8)

        # Run adjoint operator
        srca, v, _ = solver.adjoint(rec=rec)

        assert np.isclose(norm(v), Ev, rtol=Eu*1.e-8)
        assert np.isclose(norm(srca), Esrca, rtol=Erec*1.e-8)

        # Adjoint test: Verify <Ax,y> matches  <x, A^Ty> closely
        term1 = inner(srca, solver.geometry.src)
        term2 = norm(rec)**2
        assert np.isclose((term1 - term2)/term1, 0., rtol=1.e-10)


if __name__ == "__main__":
    from devito import configuration
    configuration['mpi'] = True
    # TestDecomposition().test_reshape_left_right()
    # TestOperatorSimple().test_trivial_eq_2d()
    # TestFunction().test_halo_exchange_bilateral()
    # TestSparseFunction().test_ownership(((1., 1.), (1., 3.), (3., 1.), (3., 3.)))
    # TestSparseFunction().test_local_indices([(0.5, 0.5), (1.5, 2.5), (1.5, 1.5), (2.5, 1.5)], [[0.], [1.], [2.], [3.]])  # noqa
    # TestSparseFunction().test_scatter_gather()
    # TestOperatorAdvanced().test_nontrivial_operator()
    # TestOperatorAdvanced().test_interpolation_dup()
    TestOperatorAdvanced().test_injection_wodup()
    # TestIsotropicAcoustic().test_adjoint_F((60, 70, 80), 'OT2', 12, 10, False,
    #                                        153.122, 205.902, 27484.635, 11736.917)<|MERGE_RESOLUTION|>--- conflicted
+++ resolved
@@ -4,18 +4,10 @@
 from conftest import skipif
 from devito import (Grid, Constant, Function, TimeFunction, SparseFunction,
                     SparseTimeFunction, Dimension, ConditionalDimension,
-<<<<<<< HEAD
-                    SubDimension, Eq, Inc, Operator, norm, inner, configuration)
+                    SubDimension, Eq, Inc, Operator, norm, inner)
 from devito.data import LEFT, RIGHT
 from devito.ir.iet import Call, Conditional, Iteration, FindNodes
 from devito.mpi import MPI, copy, sendrecv, update_halo
-
-=======
-                    SubDimension, Eq, Inc, Operator, norm, inner)
-from devito.ir.iet import Call, Conditional, Iteration, FindNodes
-from devito.mpi import MPI, copy, sendrecv, update_halo
-from devito.types import LEFT, RIGHT
->>>>>>> 53bf802a
 from examples.seismic.acoustic import acoustic_setup
 
 pytestmark = skipif(['yask', 'ops', 'nompi'])
