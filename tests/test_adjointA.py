import numpy as np
import pytest
from numpy import linalg

from devito import time
from devito.logger import info
from examples.seismic import demo_model, RickerSource, Receiver
from examples.seismic.acoustic import AcousticWaveSolver


presets = {
    'constant': {'preset': 'constant'},
    'layers': {'preset': 'layers', 'ratio': 3},
}


@pytest.mark.parametrize('mkey, dimensions, time_order, space_order, nbpml, fix_dim', [
    # 2D tests with varying time and space orders
    ('layers', (60, 70), 2, 4, 10, False), ('layers', (60, 70), 2, 8, 10, False),
    ('layers', (60, 70), 2, 12, 10, False), ('layers', (60, 70), 4, 4, 10, False),
    ('layers', (60, 70), 4, 8, 10, False), ('layers', (60, 70), 4, 12, 10, False),
    # 3D tests with varying time and space orders
    ('layers', (60, 70, 80), 2, 4, 10, False), ('layers', (60, 70, 80), 2, 8, 10, False),
    ('layers', (60, 70, 80), 2, 12, 10, False), ('layers', (60, 70, 80), 4, 4, 10, False),
    ('layers', (60, 70, 80), 4, 8, 10, False), ('layers', (60, 70, 80), 4, 12, 10, False),
    # Fixed dimension test in 2D and 3D
    ('layers', (60, 70), 2, 4, 10, True), ('layers', (60, 70, 80), 2, 4, 10, True),
    # Constant model in 2D and 3D
    ('constant', (60, 70), 2, 8, 14, False), ('constant', (60, 70, 80), 2, 8, 14, False),
])
def test_acoustic(mkey, dimensions, time_order, space_order, nbpml, fix_dim):
    t0 = 0.0  # Start time
    tn = 500.  # Final time
    nrec = 130  # Number of receivers

    # Create model from preset
    model = demo_model(spacing=[15. for _ in dimensions],
                       shape=dimensions, nbpml=nbpml, **(presets[mkey]))

    # Derive timestepping from model spacing
    dt = model.critical_dt * (1.73 if time_order == 4 else 1.0)
    nt = int(1 + (tn-t0) / dt)  # Number of timesteps
    time_values = np.linspace(t0, tn, nt)  # Discretized time axis

    # Define source geometry (center of domain, just below surface)
    src = RickerSource(name='src', ndim=model.dim, f0=0.01, time=time_values)
    src.coordinates.data[0, :] = np.array(model.domain_size) * .5
    src.coordinates.data[0, -1] = 30.

    # Define receiver geometry (same as source, but spread across x)
    rec = Receiver(name='nrec', ntime=nt, npoint=nrec, ndim=model.dim)
    rec.coordinates.data[:, 0] = np.linspace(0., model.domain_size[0], num=nrec)
    rec.coordinates.data[:, 1:] = src.coordinates.data[0, 1:]

    # Create solver object to provide relevant operators
    solver = AcousticWaveSolver(model, source=src, receiver=rec,
                                time_order=time_order,
                                space_order=space_order)

    # Set fixed ("baked-in") time dimension if requested
    time.size = solver.source.nt if fix_dim else None

    # Create adjoint receiver symbol
    srca = Receiver(name='srca', ntime=solver.source.nt,
                    coordinates=solver.source.coordinates.data)

    # Run forward and adjoint operators
    rec, _, _ = solver.forward(save=False)
    solver.adjoint(rec=rec, srca=srca)

    # Adjoint test: Verify <Ax,y> matches  <x, A^Ty> closely
    term1 = np.dot(srca.data.reshape(-1), solver.source.data)
    term2 = linalg.norm(rec.data) ** 2
<<<<<<< HEAD
    print(term1, term2, ("%12.12f") % (term1 - term2), term1 / term2)
    assert np.isclose(term1 / term2, 1.0, atol=0.001)


if __name__ == "__main__":
    test_acoustic(dimensions=(60, 70), space_order=4, time_order=2, fix_dim=False)
=======
    info('<Ax,y>: %f, <x, A^Ty>: %f, difference: %12.12f, ratio: %f'
         % (term1, term2, term1 - term2, term1 / term2))
    assert np.isclose(term1, term2, rtol=1.e-5)
>>>>>>> 21935426
<|MERGE_RESOLUTION|>--- conflicted
+++ resolved
@@ -71,15 +71,6 @@
     # Adjoint test: Verify <Ax,y> matches  <x, A^Ty> closely
     term1 = np.dot(srca.data.reshape(-1), solver.source.data)
     term2 = linalg.norm(rec.data) ** 2
-<<<<<<< HEAD
-    print(term1, term2, ("%12.12f") % (term1 - term2), term1 / term2)
-    assert np.isclose(term1 / term2, 1.0, atol=0.001)
-
-
-if __name__ == "__main__":
-    test_acoustic(dimensions=(60, 70), space_order=4, time_order=2, fix_dim=False)
-=======
     info('<Ax,y>: %f, <x, A^Ty>: %f, difference: %12.12f, ratio: %f'
          % (term1, term2, term1 - term2, term1 / term2))
-    assert np.isclose(term1, term2, rtol=1.e-5)
->>>>>>> 21935426
+    assert np.isclose(term1, term2, rtol=1.e-5)